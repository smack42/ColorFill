/*  ColorFill game and solver
    Copyright (C) 2014 Michael Henke

    This program is free software: you can redistribute it and/or modify
    it under the terms of the GNU General Public License as published by
    the Free Software Foundation, either version 3 of the License, or
    (at your option) any later version.

    This program is distributed in the hope that it will be useful,
    but WITHOUT ANY WARRANTY; without even the implied warranty of
    MERCHANTABILITY or FITNESS FOR A PARTICULAR PURPOSE.  See the
    GNU General Public License for more details.

    You should have received a copy of the GNU General Public License
    along with this program.  If not, see <http://www.gnu.org/licenses/>.
*/

package colorfill.model;

import it.unimi.dsi.fastutil.bytes.ByteAVLTreeSet;
import it.unimi.dsi.fastutil.bytes.ByteSortedSet;
import it.unimi.dsi.fastutil.objects.ObjectAVLTreeSet;
import it.unimi.dsi.fastutil.objects.ObjectArrayList;
import it.unimi.dsi.fastutil.objects.ObjectCollection;
import it.unimi.dsi.fastutil.objects.ObjectOpenHashSet;
import it.unimi.dsi.fastutil.objects.ObjectRBTreeSet;

import java.util.Random;
import java.util.Set;
import java.util.SortedSet;

/**
 * The Board class represents the board (or game problem)
 */
public class Board {

    private final byte[] cells;
    private final int width, height;
    private final ByteSortedSet colors;
    private final ColorArea[] cellsColorAreas;
    private final SortedSet<ColorArea> colorAreas;
    private int startPos = -1; // -1 == none
    private int depth = -1; // -1 == not yet set

    /**
     * construct a new Board using the specified parameters.
     * the cells are filled with random color valaues.
     * 
     * @param width
     * @param height
     * @param colors
     */
    public Board(final int width, final int height, final int colors) {
        this.width = width;
        this.height = height;
        final int len = width * height;
<<<<<<< HEAD
        this.colors = new ByteAVLTreeSet();
        for (byte color = 0;  color < colors;  ++color) {
            this.colors.add(color);
        }
        this.cells = new byte[len];
        this.cellsColorAreas = new ColorArea[len];
        this.colorAreas = new ObjectAVLTreeSet<>();
=======
        this.colors = new TreeSet<Integer>();
        for (int color = 0;  color < colors;  ++color) {
            this.colors.add(Integer.valueOf(color));
        }
        this.cells = new byte[len];
        this.cellsColorAreas = new ColorArea[len];
        this.colorAreas = new TreeSet<ColorArea>();
>>>>>>> 2ba35e44
        this.randomCellColors();
        this.startPos = this.depth = -1;
    }

    /**
     * fill all board cells with random color values.
     */
    private void randomCellColors() {
        final Random random = new Random();
        final byte[] colorArray = this.colors.toByteArray();
        for (int i = 0;  i < this.cells.length;  ++i) {
            final byte color = colorArray[random.nextInt(colorArray.length)];
            this.cells[i] = color;
        }
        this.colorAreas.clear();
        this.colorAreas.addAll(this.createColorAreas());
    }

    /**
     * construct a new Board from a text representation:
     * each character represents the color (number 1...n) of a cell in a square grid.
     * the length of the string must therefore be a square number (like 14x14=196).
     * 
     * an example file with 1000 boards in a text file can be found here:
     * http://cplus.about.com/od/programmingchallenges/a/challenge19.htm
     * 
     * @param str board in text form, any whitespace characters will be ignored
     */
    public Board(String str) {
        str = str.replaceAll("\\s", ""); // remove whitespace
        final int len = str.length(); // TODO check if "len" is a square number
        this.cells = new byte[len];
        this.width = (int)Math.sqrt(len);
        this.height = this.width;
        for (int i = 0;  i < len;  ++i) {
            final char c = str.charAt(i);
            this.cells[i] = (byte)(Byte.parseByte(String.valueOf(c)) - 1);
        }
        this.cellsColorAreas = new ColorArea[len];
<<<<<<< HEAD
        this.colorAreas = new ObjectAVLTreeSet<>();
        this.colorAreas.addAll(this.createColorAreas());
        this.colors = new ByteAVLTreeSet();
=======
        this.colorAreas = new TreeSet<ColorArea>();
        this.colorAreas.addAll(this.createColorAreas());
        this.colors = new TreeSet<Integer>();
>>>>>>> 2ba35e44
        for (final byte color : this.cells) {
            this.colors.add(color);
        }
        this.startPos = this.depth = -1;
    }

    /**
     * construct a new Board from a text representation and set the start position.
     * @param str
     * @param startPos
     */
    public Board(final String str, final int startPos) {
        this(str);
        this.determineColorAreasDepth(startPos);
    }

    private Set<ColorArea> createColorAreas() {
<<<<<<< HEAD
        final Set<ColorArea> result = new ObjectOpenHashSet<>();
=======
        final Set<ColorArea> result = new HashSet<ColorArea>();
>>>>>>> 2ba35e44
        // build ColorAreas, fill with them with members: adjacent cells of the same color
        for (int index = 0;  index < this.cells.length;  ++index) {
            final byte color = this.cells[index];
            boolean isAdded = false;
            for (final ColorArea ca : result) {
                if (ca.addMember(index, color)) {
                    isAdded = true;
                    break; // for()
                }
            }
            if (false == isAdded) {
                final ColorArea ca = new ColorArea(color, this.width);
                ca.addMember(index, color);
                result.add(ca);
            }
        }
        // merge ColorAreas that are neighbors of the same color
        for (boolean doMergeAreas = true;  true == doMergeAreas;  ) {
<<<<<<< HEAD
            final Set<ColorArea> mergedAreas = new ObjectOpenHashSet<>();
=======
            final Set<ColorArea> mergedAreas = new HashSet<ColorArea>();
>>>>>>> 2ba35e44
            for (final ColorArea ca1 : result) {
                if (false == mergedAreas.contains(ca1)) {
                    for (final ColorArea ca2 : result) {
                        if (false == mergedAreas.contains(ca2)) {
                            if (true == ca1.addMembers(ca2)) {
                                mergedAreas.add(ca2);
                            }
                        }
                    }
                }
            }
            result.removeAll(mergedAreas);
            doMergeAreas = (mergedAreas.size() > 0);
        }
        // connect all ColorAreas to all of their neighbors
        for (final ColorArea ca1 : result) {
            for (final ColorArea ca2 : result) {
                ca1.addNeighbor(ca2);
            }
        }
        // set cellsColorAreas
        for (final ColorArea ca : result) {
            for (final int member : ca.getMembers()) {
                this.cellsColorAreas[member] = ca;
            }
        }
        return result;
    }


    /**
     * parse the text representation of the solution
     * and check if it solves this board.
     * 
     * @param str characters 1...n (color values), any whitespace characters will be ignored
     * @param startPos position of the board cell where the color flood starts (0 == top left)
     * @return error message in case the check fails, empty string if check is successful
     */
    public String checkSolution(String str, final int startPos) {
        // parse the solution text
        str = str.replaceAll("\\s", ""); // remove whitespace
        final int len = str.length();
        final byte[] solution = new byte[len];
        for (int i = 0;  i < len;  ++i) {
            final char c = str.charAt(i);
            solution[i] = (byte)(Byte.parseByte(String.valueOf(c)) - 1);
        }
<<<<<<< HEAD
        final Set<ColorArea> floodAreas = new ObjectRBTreeSet<>();
        final Set<ColorArea> floodNeighbors = new ObjectRBTreeSet<>();
=======
        final Set<ColorArea> floodAreas = new TreeSet<ColorArea>();
        final Set<ColorArea> floodNeighbors = new TreeSet<ColorArea>();
>>>>>>> 2ba35e44
        int floodColor = 0;
        // start with the ColorArea that contains cell startPos
        final ColorArea startCa = this.getColorArea(startPos);
        floodColor = startCa.getColor();
        floodAreas.add(startCa);
        floodNeighbors.addAll(startCa.getNeighbors());
        // apply all colors from solution
        for (final byte solutionColor : solution) {
            if (floodColor == solutionColor) {
                return "error in solution: duplicate color " + (solutionColor + 1);
            }
            floodColor = solutionColor;
            // add all floodNeighbors of matching color to floodAreas
<<<<<<< HEAD
            final Set<ColorArea> newFloodAreas = new ObjectRBTreeSet<>();
=======
            final Set<ColorArea> newFloodAreas = new TreeSet<ColorArea>();
>>>>>>> 2ba35e44
            for (final ColorArea ca : floodNeighbors) {
                if (ca.getColor() == floodColor) {
                    newFloodAreas.add(ca);
                    floodAreas.add(ca);
                }
            }
            if (newFloodAreas.isEmpty()) {
                return "error in solution: useless color " + (floodColor + 1);
            }
            // remove the newly flooded areas from floodNeighbors
            floodNeighbors.removeAll(newFloodAreas);
            // add new neighbors to floodNeighbors
            for (final ColorArea ca : newFloodAreas) {
                for (final ColorArea caN : ca.getNeighbors()) {
                    if (false == floodAreas.contains(caN)) {
                        floodNeighbors.add(caN);
                    }
                }
            }
        }
        // solution finished, check if board is completely flooded
        if ((floodAreas.size() != this.colorAreas.size()) ||
                (false == floodAreas.containsAll(this.colorAreas)) ||
                (false == floodNeighbors.isEmpty())) {
            return "error in solution: board is not completely flooded"
                    + "\n floodAreas:     " + floodAreas
                    + "\n floodNeighbors: " + floodNeighbors
                    ;
        } else {
            return ""; // check OK
        }
    }


    /**
     * starting at startPos, follow the connected neighbors of all color areas
     * and mark them all with their depth (number of levels from startPos).
     * 
     * @param startPos position of the board cell where the color flood starts (0 == top left)
     * @return maximum depth of all color areas of this board
     */
    public synchronized int determineColorAreasDepth(final int startPos) {
        if (this.startPos == startPos) {
            return this.depth;
        }
        // init
        this.startPos = startPos;
        for (final ColorArea ca : this.colorAreas) {
            ca.setDepth(Integer.MAX_VALUE);
        }
        int depth = 0, result = 0;
<<<<<<< HEAD
        ObjectCollection<ColorArea> nextLevel = new ObjectArrayList<>();
=======
        Collection<ColorArea> nextLevel = new ArrayList<ColorArea>();
>>>>>>> 2ba35e44
        // find the ColorArea that contains cell startPos
        final ColorArea startCa = this.getColorArea(startPos);
        startCa.setDepth(depth);
        nextLevel.addAll(startCa.getNeighbors());
        // visit all ColorAreas and mark them with their depth
        while (false == nextLevel.isEmpty()) {
            ++depth;
<<<<<<< HEAD
            final ObjectCollection<ColorArea> thisLevel = nextLevel;
            nextLevel = new ObjectArrayList<>();
=======
            final Collection<ColorArea> thisLevel = nextLevel;
            nextLevel = new ArrayList<ColorArea>();
>>>>>>> 2ba35e44
            for (final ColorArea ca : thisLevel) {
                if (ca.getDepth() > depth) {
                    ca.setDepth(depth);
                    nextLevel.addAll(ca.getNeighbors());
                    result = depth;
                }
            }
        }
        this.depth = result;
        return result;
    }


    public String toStringColorDepth(final int startPos) {
        final int maxDepth = this.determineColorAreasDepth(startPos);
        final StringBuilder sb = new StringBuilder();
        for (int i = 0;  i < this.cellsColorAreas.length;  ++i) {
            final ColorArea ca = this.cellsColorAreas[i];
            sb.append(ca.getColor() + 1).append('_').append(ca.getDepth());
            if (10 > ca.getDepth()) {
                sb.append(' ');
            }
            if (0 == (i + 1) % width) {
                sb.append('\n');
            } else {
                sb.append(' ');
            }
        }
        sb.append("maxDepth=").append(maxDepth);
        return sb.toString();
    }


    /* (non-Javadoc)
     * @see java.lang.Object#toString()
     */
    @Override
    public String toString() {
        final StringBuilder sb = new StringBuilder();
        for (int i = 0;  i < this.cells.length;  ++i) {
            sb.append(this.cells[i] + 1);
            if (0 == (i + 1) % width) {
                sb.append('\n');
            }
        }
        sb.append(this.colorAreas);
        return sb.toString();
    }


    public Set<ColorArea> getColorAreas() {
        return this.colorAreas;
    }

    public ColorArea getColorArea(int cell) {
        return this.cellsColorAreas[cell];
    }

    public int getColor(int cell) {
        return this.cells[cell];
    }

    public synchronized int getStartPos() {
        return this.startPos;
    }

    public int getDepth(int startPos) {
        return this.determineColorAreasDepth(startPos);
    }

    public ByteSortedSet getColors() {
        return this.colors;
    }

    public int getWidth() {
        return this.width;
    }

    public int getHeight() {
        return this.height;
    }

    public int getSize() {
        return this.cells.length;
    }
}<|MERGE_RESOLUTION|>--- conflicted
+++ resolved
@@ -54,23 +54,13 @@
         this.width = width;
         this.height = height;
         final int len = width * height;
-<<<<<<< HEAD
         this.colors = new ByteAVLTreeSet();
         for (byte color = 0;  color < colors;  ++color) {
             this.colors.add(color);
         }
         this.cells = new byte[len];
         this.cellsColorAreas = new ColorArea[len];
-        this.colorAreas = new ObjectAVLTreeSet<>();
-=======
-        this.colors = new TreeSet<Integer>();
-        for (int color = 0;  color < colors;  ++color) {
-            this.colors.add(Integer.valueOf(color));
-        }
-        this.cells = new byte[len];
-        this.cellsColorAreas = new ColorArea[len];
-        this.colorAreas = new TreeSet<ColorArea>();
->>>>>>> 2ba35e44
+        this.colorAreas = new ObjectAVLTreeSet<ColorArea>();
         this.randomCellColors();
         this.startPos = this.depth = -1;
     }
@@ -110,15 +100,9 @@
             this.cells[i] = (byte)(Byte.parseByte(String.valueOf(c)) - 1);
         }
         this.cellsColorAreas = new ColorArea[len];
-<<<<<<< HEAD
-        this.colorAreas = new ObjectAVLTreeSet<>();
+        this.colorAreas = new ObjectAVLTreeSet<ColorArea>();
         this.colorAreas.addAll(this.createColorAreas());
         this.colors = new ByteAVLTreeSet();
-=======
-        this.colorAreas = new TreeSet<ColorArea>();
-        this.colorAreas.addAll(this.createColorAreas());
-        this.colors = new TreeSet<Integer>();
->>>>>>> 2ba35e44
         for (final byte color : this.cells) {
             this.colors.add(color);
         }
@@ -136,11 +120,7 @@
     }
 
     private Set<ColorArea> createColorAreas() {
-<<<<<<< HEAD
-        final Set<ColorArea> result = new ObjectOpenHashSet<>();
-=======
-        final Set<ColorArea> result = new HashSet<ColorArea>();
->>>>>>> 2ba35e44
+        final Set<ColorArea> result = new ObjectOpenHashSet<ColorArea>();
         // build ColorAreas, fill with them with members: adjacent cells of the same color
         for (int index = 0;  index < this.cells.length;  ++index) {
             final byte color = this.cells[index];
@@ -159,11 +139,7 @@
         }
         // merge ColorAreas that are neighbors of the same color
         for (boolean doMergeAreas = true;  true == doMergeAreas;  ) {
-<<<<<<< HEAD
-            final Set<ColorArea> mergedAreas = new ObjectOpenHashSet<>();
-=======
-            final Set<ColorArea> mergedAreas = new HashSet<ColorArea>();
->>>>>>> 2ba35e44
+            final Set<ColorArea> mergedAreas = new ObjectOpenHashSet<ColorArea>();
             for (final ColorArea ca1 : result) {
                 if (false == mergedAreas.contains(ca1)) {
                     for (final ColorArea ca2 : result) {
@@ -211,13 +187,8 @@
             final char c = str.charAt(i);
             solution[i] = (byte)(Byte.parseByte(String.valueOf(c)) - 1);
         }
-<<<<<<< HEAD
-        final Set<ColorArea> floodAreas = new ObjectRBTreeSet<>();
-        final Set<ColorArea> floodNeighbors = new ObjectRBTreeSet<>();
-=======
-        final Set<ColorArea> floodAreas = new TreeSet<ColorArea>();
-        final Set<ColorArea> floodNeighbors = new TreeSet<ColorArea>();
->>>>>>> 2ba35e44
+        final Set<ColorArea> floodAreas = new ObjectRBTreeSet<ColorArea>();
+        final Set<ColorArea> floodNeighbors = new ObjectRBTreeSet<ColorArea>();
         int floodColor = 0;
         // start with the ColorArea that contains cell startPos
         final ColorArea startCa = this.getColorArea(startPos);
@@ -231,11 +202,7 @@
             }
             floodColor = solutionColor;
             // add all floodNeighbors of matching color to floodAreas
-<<<<<<< HEAD
-            final Set<ColorArea> newFloodAreas = new ObjectRBTreeSet<>();
-=======
-            final Set<ColorArea> newFloodAreas = new TreeSet<ColorArea>();
->>>>>>> 2ba35e44
+            final Set<ColorArea> newFloodAreas = new ObjectRBTreeSet<ColorArea>();
             for (final ColorArea ca : floodNeighbors) {
                 if (ca.getColor() == floodColor) {
                     newFloodAreas.add(ca);
@@ -287,11 +254,7 @@
             ca.setDepth(Integer.MAX_VALUE);
         }
         int depth = 0, result = 0;
-<<<<<<< HEAD
-        ObjectCollection<ColorArea> nextLevel = new ObjectArrayList<>();
-=======
-        Collection<ColorArea> nextLevel = new ArrayList<ColorArea>();
->>>>>>> 2ba35e44
+        ObjectCollection<ColorArea> nextLevel = new ObjectArrayList<ColorArea>();
         // find the ColorArea that contains cell startPos
         final ColorArea startCa = this.getColorArea(startPos);
         startCa.setDepth(depth);
@@ -299,13 +262,8 @@
         // visit all ColorAreas and mark them with their depth
         while (false == nextLevel.isEmpty()) {
             ++depth;
-<<<<<<< HEAD
             final ObjectCollection<ColorArea> thisLevel = nextLevel;
-            nextLevel = new ObjectArrayList<>();
-=======
-            final Collection<ColorArea> thisLevel = nextLevel;
-            nextLevel = new ArrayList<ColorArea>();
->>>>>>> 2ba35e44
+            nextLevel = new ObjectArrayList<ColorArea>();
             for (final ColorArea ca : thisLevel) {
                 if (ca.getDepth() > depth) {
                     ca.setDepth(depth);
