--- conflicted
+++ resolved
@@ -44,11 +44,7 @@
 
     public static void main(String[] args) throws Exception {
         if (0 == args.length) {
-<<<<<<< HEAD
-            new MainController("ColorFill 0.1.3 __DEVELOPMENT__FASTUTIL__ (2014-11-22)");
-=======
-            new MainController("ColorFill 0.1.3 __DEVELOPMENT__ (2014-11-23)");
->>>>>>> 1c4e3189
+            new MainController("ColorFill 0.1.3 __DEVELOPMENT__FASTUTIL__ (2014-11-23)");
         } else {
             runSolverPc19(args[0]);
         }
