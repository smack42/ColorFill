/*  ColorFill game and solver
    Copyright (C) 2014 Michael Henke

    This program is free software: you can redistribute it and/or modify
    it under the terms of the GNU General Public License as published by
    the Free Software Foundation, either version 3 of the License, or
    (at your option) any later version.

    This program is distributed in the hope that it will be useful,
    but WITHOUT ANY WARRANTY; without even the implied warranty of
    MERCHANTABILITY or FITNESS FOR A PARTICULAR PURPOSE.  See the
    GNU General Public License for more details.

    You should have received a copy of the GNU General Public License
    along with this program.  If not, see <http://www.gnu.org/licenses/>.
*/

package colorfill.solver;

import java.util.Arrays;

import it.unimi.dsi.fastutil.objects.ObjectArrayList;
import it.unimi.dsi.fastutil.objects.ObjectList;

import colorfill.model.Board;

/**
 * an abstract implementation of interface Solver.
 */
public abstract class AbstractSolver implements Solver {

    protected final Board board;
<<<<<<< HEAD
    protected final ObjectList<byte[]> solutions = new ObjectArrayList<>();
=======
    protected final List<Solution> solutions = new ArrayList<Solution>();
>>>>>>> 2ba35e44
    protected int solutionSize = 0;

    /**
     * store the Board reference.
     * @param board to be solved
     */
    protected AbstractSolver(final Board board) {
        this.board = board;
    }

    /**
     * the actual solver main method, to be implemented by descendants of this class.
     * should call {@link #addSolution(List)} to collect the solution(s).
     * 
     * @param startPos position of the board cell where the color flood starts (0 == top left)
     * @throws InterruptedException
     */
    protected abstract void executeInternal(int startPos) throws InterruptedException;

    /* (non-Javadoc)
     * @see colorfill.solver.Solver#execute(int)
     */
    @Override
    public int execute(final int startPos) throws InterruptedException {
        this.solutions.clear();
        this.solutionSize = Integer.MAX_VALUE;

        this.executeInternal(startPos);

        return this.solutionSize;
    }

    /* (non-Javadoc)
     * @see colorfill.solver.Solver#getSolution()
     */
    @Override
    public Solution getSolution() {
        if (this.solutions.size() > 0) {
<<<<<<< HEAD
            for (final byte color : this.solutions.get(0)) {
                result.append(color + 1);
            }
=======
            return this.solutions.get(0);
        } else {
            return Solution.EMPTY_SOLUTION;
>>>>>>> 2ba35e44
        }
    }

    /**
     * add a copy of this solution to the list of solutions if it's shorter than
     * or same length as the current best solution(s).
     * in the list of solutions only the best (shortest) solutions
     * will be stored, longer solutions will be removed when a shorter solution
     * is added.
     * 
     * @param solution to be added
     * @return true if this solution was added
     */
    protected boolean addSolution(final byte[] solution) {
        if (this.solutionSize > solution.length) {
            this.solutionSize = solution.length;
            this.solutions.clear();
        }
        if (this.solutionSize == solution.length) {
<<<<<<< HEAD
            this.solutions.add(Arrays.copyOf(solution, solution.length));
=======
            this.solutions.add(new Solution(solution, this.getSolverName()));
>>>>>>> 2ba35e44
            return true;
        }
        return false;
    }
}<|MERGE_RESOLUTION|>--- conflicted
+++ resolved
@@ -17,8 +17,6 @@
 
 package colorfill.solver;
 
-import java.util.Arrays;
-
 import it.unimi.dsi.fastutil.objects.ObjectArrayList;
 import it.unimi.dsi.fastutil.objects.ObjectList;
 
@@ -30,11 +28,7 @@
 public abstract class AbstractSolver implements Solver {
 
     protected final Board board;
-<<<<<<< HEAD
-    protected final ObjectList<byte[]> solutions = new ObjectArrayList<>();
-=======
-    protected final List<Solution> solutions = new ArrayList<Solution>();
->>>>>>> 2ba35e44
+    protected final ObjectList<Solution> solutions = new ObjectArrayList<Solution>();
     protected int solutionSize = 0;
 
     /**
@@ -73,15 +67,9 @@
     @Override
     public Solution getSolution() {
         if (this.solutions.size() > 0) {
-<<<<<<< HEAD
-            for (final byte color : this.solutions.get(0)) {
-                result.append(color + 1);
-            }
-=======
             return this.solutions.get(0);
         } else {
             return Solution.EMPTY_SOLUTION;
->>>>>>> 2ba35e44
         }
     }
 
@@ -101,11 +89,7 @@
             this.solutions.clear();
         }
         if (this.solutionSize == solution.length) {
-<<<<<<< HEAD
-            this.solutions.add(Arrays.copyOf(solution, solution.length));
-=======
             this.solutions.add(new Solution(solution, this.getSolverName()));
->>>>>>> 2ba35e44
             return true;
         }
         return false;
