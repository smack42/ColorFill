/*  ColorFill game and solver
    Copyright (C) 2014 Michael Henke

    This program is free software: you can redistribute it and/or modify
    it under the terms of the GNU General Public License as published by
    the Free Software Foundation, either version 3 of the License, or
    (at your option) any later version.

    This program is distributed in the hope that it will be useful,
    but WITHOUT ANY WARRANTY; without even the implied warranty of
    MERCHANTABILITY or FITNESS FOR A PARTICULAR PURPOSE.  See the
    GNU General Public License for more details.

    You should have received a copy of the GNU General Public License
    along with this program.  If not, see <http://www.gnu.org/licenses/>.
*/

package colorfill.solver;

import it.unimi.dsi.fastutil.bytes.Byte2ObjectAVLTreeMap;
import it.unimi.dsi.fastutil.bytes.Byte2ObjectMap;
import it.unimi.dsi.fastutil.bytes.ByteArrayList;
import it.unimi.dsi.fastutil.bytes.ByteList;
import it.unimi.dsi.fastutil.bytes.ByteLists;
import it.unimi.dsi.fastutil.objects.ReferenceOpenHashSet;

import java.util.Collection;
import java.util.Set;

import colorfill.model.Board;
import colorfill.model.ColorArea;

/**
 * this class contains a collection for ColorAreas, grouped by their colors.
 * provides some helper functions for the search strategies.
 */
public class ColorAreaGroup {

    private final Board board;
    private final Byte2ObjectAVLTreeMap<ReferenceOpenHashSet<ColorArea>> theMap;

    /**
     * the standard constructor
     */
    public ColorAreaGroup(final Board board) {
        this.board = board;
<<<<<<< HEAD
        this.theMap = new Byte2ObjectAVLTreeMap<>();
        for (final byte color : this.board.getColors()) {
            this.theMap.put(color, new ReferenceOpenHashSet<ColorArea>());
=======
        this.theMap = new HashMap<Integer, HashSet<ColorArea>>();
        for (final Integer color : this.board.getColors()) {
            this.theMap.put(color, new HashSet<ColorArea>());
>>>>>>> 2ba35e44
        }
    }

    /**
     * the copy constructor
     */
    public ColorAreaGroup(final ColorAreaGroup other) {
        this.board = other.board;
        this.theMap = (Byte2ObjectAVLTreeMap<ReferenceOpenHashSet<ColorArea>>) other.theMap.clone();
        for (final Byte2ObjectMap.Entry<ReferenceOpenHashSet<ColorArea>> entry : this.theMap.byte2ObjectEntrySet()) {
            entry.setValue((ReferenceOpenHashSet<ColorArea>) entry.getValue().clone());
        }
    }

    /**
     * add all color areas that are not members of the "exclude" set.
     * @param addColorAreas the color areas to be added
     * @param excludeColorAreas color areas that are also members of this set will not be added
     */
    public void addAll(final Collection<ColorArea> addColorAreas, final Set<ColorArea> excludeColorAreas) {
        for (final ColorArea ca : addColorAreas) {
            if (false == excludeColorAreas.contains(ca)) {
                this.theMap.get(ca.getColor()).add(ca);
            }
        }
    }

    /**
     * remove from this object all the specified color areas.
     * @param removeColorAreas
     */
    public void removeAll(final Collection<ColorArea> removeColorAreas) {
        for (final ColorArea ca : removeColorAreas) {
            this.theMap.get(ca.getColor()).remove(ca);
        }
    }

    /**
     * add all color areas into the specified color.
     * warning: does not check or update the color areas for consistency.
     * @param addColorAreas the color areas to be added
     * @param color the color
     */
    public void addAllColor(final Collection<ColorArea> addColorAreas, final byte color) {
        this.theMap.get(color).addAll(addColorAreas);
    }

    /**
     * remove all color areas from the specified color.
     * warning: does not check or update the color areas for consistency.
     * @param removeColorAreas the color areas to be removed
     * @param color the color
     */
    public void removeAllColor(final Collection<ColorArea> removeColorAreas, final byte color) {
        this.theMap.get(color).removeAll(removeColorAreas);
    }

    /**
     * count the number of colors that have at least one color area.
     * @return number of occupied colors
     */
    public int countColorsNotEmpty() {
        int result = 0;
        for (final Set<ColorArea> setCa : this.theMap.values()) {
            if (false == setCa.isEmpty()) {
                ++result;
            }
        }
        return result;
    }

    /**
     * get the colors that have at least one color area.
     * @return list of occupied colors, not expected to be empty
     */
<<<<<<< HEAD
    public ByteList getColorsNotEmpty() {
        final ByteList result = new ByteArrayList();
        for (final Byte2ObjectMap.Entry<ReferenceOpenHashSet<ColorArea>> entry : this.theMap.byte2ObjectEntrySet()) {
=======
    public List<Integer> getColorsNotEmpty() {
        final List<Integer> result = new ArrayList<Integer>();
        for (final Map.Entry<Integer, HashSet<ColorArea>> entry : this.theMap.entrySet()) {
>>>>>>> 2ba35e44
            if (false == entry.getValue().isEmpty()) {
                result.add(entry.getKey());
            }
        }
        return result;
    }

    /**
     * get the colors that are situated at the specified depth.
     * @return list of colors at depth, may be empty
     */
    public ByteList getColorsDepth(final int depth) {
        ByteList result = ByteLists.EMPTY_LIST;
        for (final ReferenceOpenHashSet<ColorArea> caSet : this.theMap.values()) {
            for (final ColorArea ca : caSet) {
                if (ca.getDepth() == depth) {
<<<<<<< HEAD
                    if (false == result instanceof ByteArrayList) {
                        result = new ByteArrayList();
=======
                    if (false == result instanceof ArrayList) {
                        result = new ArrayList<Integer>();
>>>>>>> 2ba35e44
                    }
                    result.add(ca.getColor());
                    break; // for (ca)
                }
            }
        }
        return result;
    }

    /**
     * get the colors that are situated at the specified depth or lower,
     * but only the colors at the maximum depth level.
     * @return list of colors at depth or lower, not expected to be empty
     */
    public ByteList getColorsDepthOrLower(final int depth) {
        final ByteList result = new ByteArrayList();
        int depthMax = -1;
        for (final Set<ColorArea> caSet : this.theMap.values()) {
            byte color = Byte.MIN_VALUE;
            int depthColor = -2;
            for (final ColorArea ca : caSet) {
                final int d = ca.getDepth();
                if (d == depth) {
                    color = ca.getColor();
                    depthColor = d;
                    break; // for (ca)
                } else if ((d > depthColor) && (d < depth)) {
                    color = ca.getColor();
                    depthColor = d;
                }
            }
            if (depthMax < depthColor) {
                depthMax = depthColor;
                result.clear();
                result.add(color);
            } else if (depthMax == depthColor) {
                result.add(color);
            }
        }
        return result;
    }

    /**
     * get the colors that are contained completely in other.
     * @param other
     * @return list of completed colors, may be empty
     */
    public ByteList getColorsCompleted(final ColorAreaGroup other) {
        ByteList result = ByteLists.EMPTY_LIST;
        for (final Byte2ObjectMap.Entry<ReferenceOpenHashSet<ColorArea>> entry : this.theMap.byte2ObjectEntrySet()) {
            final Set<ColorArea> thisSet = entry.getValue();
<<<<<<< HEAD
            if (thisSet.size() > 0) {
                final byte color = entry.getKey().byteValue();
                final Set<ColorArea> otherSet = other.theMap.get(color);
                if ((thisSet.size() == otherSet.size()) && (thisSet.containsAll(otherSet))) {
                    if (false == result instanceof ByteArrayList) {
                        result = new ByteArrayList();
                    }
                    result.add(color);
=======
            final Set<ColorArea> otherSet = other.theMap.get(color);
            if ((0 < thisSet.size()) && (thisSet.size() == otherSet.size()) && (thisSet.containsAll(otherSet))) {
                if (false == result instanceof ArrayList) {
                    result = new ArrayList<Integer>();
>>>>>>> 2ba35e44
                }
            }
        }
        return result;
    }

    /**
     * get the colors that have the maximum number of member cells.
     * @return list of colors, not expected to be empty
     */
<<<<<<< HEAD
    public ByteList getColorsMaxMembers() {
        final ByteList result = new ByteArrayList();
=======
    public List<Integer> getColorsMaxMembers() {
        final List<Integer> result = new ArrayList<Integer>();
>>>>>>> 2ba35e44
        int maxCount = 1; // return empty collection if all colors are empty. not expected!
        for (final Byte2ObjectMap.Entry<ReferenceOpenHashSet<ColorArea>> entry : this.theMap.byte2ObjectEntrySet()) {
            int count = 0;
            for (final ColorArea ca : entry.getValue()) {
                count += ca.getMembers().size();
            }
            if (maxCount < count) {
                maxCount = count;
                result.clear();
            }
            if (maxCount == count) {
                result.add(entry.getKey());
            }
        }
        return result;
    }

    /**
     * get the colors that have the maximum number of member cells.
     * the color areas are counted only if their neighbors are not contained in excludeNeighbors.
     * @param excludeNeighbors exclude color areas if their neighbors are contained here
     * @return list of colors, not expected to be empty
     */
<<<<<<< HEAD
    public ByteList getColorsMaxMembers(final Set<ColorArea> excludeNeighbors) {
        final ByteList result = new ByteArrayList();
=======
    public List<Integer> getColorsMaxMembers(final Set<ColorArea> excludeNeighbors) {
        final List<Integer> result = new ArrayList<Integer>();
>>>>>>> 2ba35e44
        int maxCount = 1; // return empty collection if all colors are empty. not expected!
        for (final Byte2ObjectMap.Entry<ReferenceOpenHashSet<ColorArea>> entry : this.theMap.byte2ObjectEntrySet()) {
            int count = 0;
            for (final ColorArea ca : entry.getValue()) {
                if (false == excludeNeighbors.containsAll(ca.getNeighbors())) {
                    count += ca.getMembers().size();
                }
            }
            if (maxCount < count) {
                maxCount = count;
                result.clear();
            }
            if (maxCount == count) {
                result.add(entry.getKey());
            }
        }
        return result;
    }

    /**
     * return the areas of this color.
     * @param color
     * @return the areas
     */
    public Collection<ColorArea> getColor(final byte color) {
        return this.theMap.get(color);
    }

    /**
     * remove this object and return the areas of this color.
     * @param color
     * @return the areas
     */
    public Collection<ColorArea> removeColor(final byte color) {
        return this.theMap.put(color, new ReferenceOpenHashSet<ColorArea>());
    }
}<|MERGE_RESOLUTION|>--- conflicted
+++ resolved
@@ -44,15 +44,9 @@
      */
     public ColorAreaGroup(final Board board) {
         this.board = board;
-<<<<<<< HEAD
-        this.theMap = new Byte2ObjectAVLTreeMap<>();
+        this.theMap = new Byte2ObjectAVLTreeMap<ReferenceOpenHashSet<ColorArea>>();
         for (final byte color : this.board.getColors()) {
             this.theMap.put(color, new ReferenceOpenHashSet<ColorArea>());
-=======
-        this.theMap = new HashMap<Integer, HashSet<ColorArea>>();
-        for (final Integer color : this.board.getColors()) {
-            this.theMap.put(color, new HashSet<ColorArea>());
->>>>>>> 2ba35e44
         }
     }
 
@@ -128,15 +122,9 @@
      * get the colors that have at least one color area.
      * @return list of occupied colors, not expected to be empty
      */
-<<<<<<< HEAD
     public ByteList getColorsNotEmpty() {
         final ByteList result = new ByteArrayList();
         for (final Byte2ObjectMap.Entry<ReferenceOpenHashSet<ColorArea>> entry : this.theMap.byte2ObjectEntrySet()) {
-=======
-    public List<Integer> getColorsNotEmpty() {
-        final List<Integer> result = new ArrayList<Integer>();
-        for (final Map.Entry<Integer, HashSet<ColorArea>> entry : this.theMap.entrySet()) {
->>>>>>> 2ba35e44
             if (false == entry.getValue().isEmpty()) {
                 result.add(entry.getKey());
             }
@@ -153,13 +141,8 @@
         for (final ReferenceOpenHashSet<ColorArea> caSet : this.theMap.values()) {
             for (final ColorArea ca : caSet) {
                 if (ca.getDepth() == depth) {
-<<<<<<< HEAD
                     if (false == result instanceof ByteArrayList) {
                         result = new ByteArrayList();
-=======
-                    if (false == result instanceof ArrayList) {
-                        result = new ArrayList<Integer>();
->>>>>>> 2ba35e44
                     }
                     result.add(ca.getColor());
                     break; // for (ca)
@@ -211,7 +194,6 @@
         ByteList result = ByteLists.EMPTY_LIST;
         for (final Byte2ObjectMap.Entry<ReferenceOpenHashSet<ColorArea>> entry : this.theMap.byte2ObjectEntrySet()) {
             final Set<ColorArea> thisSet = entry.getValue();
-<<<<<<< HEAD
             if (thisSet.size() > 0) {
                 final byte color = entry.getKey().byteValue();
                 final Set<ColorArea> otherSet = other.theMap.get(color);
@@ -220,12 +202,6 @@
                         result = new ByteArrayList();
                     }
                     result.add(color);
-=======
-            final Set<ColorArea> otherSet = other.theMap.get(color);
-            if ((0 < thisSet.size()) && (thisSet.size() == otherSet.size()) && (thisSet.containsAll(otherSet))) {
-                if (false == result instanceof ArrayList) {
-                    result = new ArrayList<Integer>();
->>>>>>> 2ba35e44
                 }
             }
         }
@@ -236,13 +212,8 @@
      * get the colors that have the maximum number of member cells.
      * @return list of colors, not expected to be empty
      */
-<<<<<<< HEAD
     public ByteList getColorsMaxMembers() {
         final ByteList result = new ByteArrayList();
-=======
-    public List<Integer> getColorsMaxMembers() {
-        final List<Integer> result = new ArrayList<Integer>();
->>>>>>> 2ba35e44
         int maxCount = 1; // return empty collection if all colors are empty. not expected!
         for (final Byte2ObjectMap.Entry<ReferenceOpenHashSet<ColorArea>> entry : this.theMap.byte2ObjectEntrySet()) {
             int count = 0;
@@ -266,13 +237,8 @@
      * @param excludeNeighbors exclude color areas if their neighbors are contained here
      * @return list of colors, not expected to be empty
      */
-<<<<<<< HEAD
     public ByteList getColorsMaxMembers(final Set<ColorArea> excludeNeighbors) {
         final ByteList result = new ByteArrayList();
-=======
-    public List<Integer> getColorsMaxMembers(final Set<ColorArea> excludeNeighbors) {
-        final List<Integer> result = new ArrayList<Integer>();
->>>>>>> 2ba35e44
         int maxCount = 1; // return empty collection if all colors are empty. not expected!
         for (final Byte2ObjectMap.Entry<ReferenceOpenHashSet<ColorArea>> entry : this.theMap.byte2ObjectEntrySet()) {
             int count = 0;
